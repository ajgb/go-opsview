--- conflicted
+++ resolved
@@ -282,15 +282,11 @@
 		}
 		this.log.Debug("results(%+v)\n", results)
 
-<<<<<<< HEAD
-		this.log.Debug("results(%+v)\n", results)
-=======
 		stats := &QueryResultDataStats{nil, nil, nil, nil, nil}
 		metrics[hsm.HSM] = &QueryResultData{
 			Data: make([][2]interface{}, 0, rowsCount),
 			Uom:  uomLabel,
 		}
->>>>>>> ff30b0d6
 
 		if (len(results) == 2 && len(results[0].Series) == 1 && len(results[1].Series) == 1) &&
 			(len(results[1].Series[0].Values) >= 1 && len(results[1].Series[0].Values[0]) == 6) {
