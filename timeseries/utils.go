package timeseries

import (
	"errors"
	"fmt"
<<<<<<< HEAD
	"strconv"
=======
	"math"
>>>>>>> 62f059a9
)

const (
	MINUTE = 60
	HOUR   = 3600
	DAY    = 24 * HOUR
	WEEK   = 7 * DAY
)

type uomConversion struct {
	uom        string
	multiplier float64
}

var uom_conversion map[string]uomConversion
var uom_mapping map[string]string

func init() {
	uom_conversion = map[string]uomConversion{
		"B": uomConversion{
			uom:        "bytes",
			multiplier: 1,
		},
		"KB": uomConversion{
			uom:        "bytes",
			multiplier: 1000,
		},
		"MB": uomConversion{
			uom:        "bytes",
			multiplier: 1000 * 1000,
		},
		"GB": uomConversion{
			uom:        "bytes",
			multiplier: 1000 * 1000 * 1000,
		},
		"TB": uomConversion{
			uom:        "bytes",
			multiplier: 1000 * 1000 * 1000 * 1000,
		},
		"s": uomConversion{
			uom:        "seconds",
			multiplier: 1,
		},
		"ms": uomConversion{
			uom:        "seconds",
			multiplier: 1.0 / 1000.0,
		},
		"us": uomConversion{
			uom:        "seconds",
			multiplier: 1.0 / 1000000.0,
		},
		"%": uomConversion{
			uom:        "percent",
			multiplier: 1,
		},
	}

	uom_mapping = map[string]string{
		"Bytes": "B", // some plugins return back Bytes for B - grrrr!
		"B":     "B",
		"KB":    "KB",
		"M":     "MB", // nsclient returns back M for MB - grrrrr!
		"MB":    "MB",
		"GB":    "GB",
		"TB":    "TB",
		"s":     "s",
		"ms":    "ms",
		"us":    "us",
		"%":     "%",
	}
}

func ConvertUom(uom string) (new_uom string, multiplier float64) {
	new_uom = uom
	multiplier = 1
	if v, ok := uom_mapping[uom]; ok {
		if c, ok := uom_conversion[v]; ok {
			new_uom = c.uom
			multiplier = c.multiplier
		}
	}

	return
}

func CalculateTimeSlotSize(datapoints int64, startEpoch int64, endEpoch int64, minSlotSize float64, fixedSlotSize float64) string {
	var slotSizeSec float64
	timeDiff := endEpoch - startEpoch

	switch {
	case fixedSlotSize > 0:
		// use it if specified
		return fmt.Sprintf("%ds", int(fixedSlotSize))
	case timeDiff >= datapoints:
		// slot size would >= 1s
		slotSizeSec = float64(timeDiff) / float64(datapoints)
	case timeDiff < int64(minSlotSize):
		// time window smaller then requested minimal slot size
		slotSizeSec = minSlotSize
	default:
		// somewhere between minslotsize and datapoints
		slotSizeSec = float64(datapoints)
	}

	if slotSizeSec < minSlotSize {
		slotSizeSec = minSlotSize
	}
	if slotSizeSec < 1 {
		slotSizeSec = 1
	}

	switch {
	case slotSizeSec < MINUTE:
		return fmt.Sprintf("%ds", int(slotSizeSec))
	case slotSizeSec < HOUR:
		return fmt.Sprintf("%dm", int(math.Ceil(slotSizeSec/MINUTE)))
	case slotSizeSec < DAY:
		return fmt.Sprintf("%dh", int(math.Ceil(slotSizeSec/HOUR)))
	case slotSizeSec < WEEK:
		return fmt.Sprintf("%dd", int(math.Ceil(slotSizeSec/DAY)))
	default:
		return fmt.Sprintf("%dw", int(math.Ceil(slotSizeSec/WEEK)))
	}
<<<<<<< HEAD
	return "1s"
}

func CheckFillOption(value, default_value string) (result string, err error) {
	result = default_value

	fmt.Printf("CheckFillOption(%s, %s)\n", value, default_value)

	switch value {
	case "":
		return
	case "linear", "none", "null", "previous":
		result = value
	default:
		if _, e := strconv.ParseFloat(value, 64); e == nil {
			result = value
		} else {
			err = errors.New("Invalid value")
		}
	}

	fmt.Printf("CheckFillOption = %s, %v\n", result, err)
	return
=======
>>>>>>> 62f059a9
}<|MERGE_RESOLUTION|>--- conflicted
+++ resolved
@@ -3,11 +3,8 @@
 import (
 	"errors"
 	"fmt"
-<<<<<<< HEAD
+	"math"
 	"strconv"
-=======
-	"math"
->>>>>>> 62f059a9
 )
 
 const (
@@ -131,8 +128,6 @@
 	default:
 		return fmt.Sprintf("%dw", int(math.Ceil(slotSizeSec/WEEK)))
 	}
-<<<<<<< HEAD
-	return "1s"
 }
 
 func CheckFillOption(value, default_value string) (result string, err error) {
@@ -155,6 +150,4 @@
 
 	fmt.Printf("CheckFillOption = %s, %v\n", result, err)
 	return
-=======
->>>>>>> 62f059a9
 }